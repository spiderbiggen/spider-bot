[package]
name = "proto"
version = "0.1.1"
edition = "2021"

# See more keys and their definitions at https://doc.rust-lang.org/cargo/reference/manifest.html

[dependencies]
tonic = { version = "0.11.0", default-features = false, features = ["codegen"] }
<<<<<<< HEAD
prost = "0.13.1"
prost-types= "0.12.6"
=======
prost = "0.12.6"
prost-types= "0.13.1"
>>>>>>> b77e9be4

[build-dependencies]
tonic-build = "0.11.0"<|MERGE_RESOLUTION|>--- conflicted
+++ resolved
@@ -6,14 +6,9 @@
 # See more keys and their definitions at https://doc.rust-lang.org/cargo/reference/manifest.html
 
 [dependencies]
-tonic = { version = "0.11.0", default-features = false, features = ["codegen"] }
-<<<<<<< HEAD
+tonic = { version = "0.12.0", default-features = false, features = ["codegen"] }
 prost = "0.13.1"
-prost-types= "0.12.6"
-=======
-prost = "0.12.6"
 prost-types= "0.13.1"
->>>>>>> b77e9be4
 
 [build-dependencies]
-tonic-build = "0.11.0"+tonic-build = "0.12.0"